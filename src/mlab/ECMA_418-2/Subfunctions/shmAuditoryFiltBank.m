--- conflicted
+++ resolved
@@ -1,170 +1,166 @@
-function signalFiltered = shmAuditoryFiltBank(signal, outPlot)
-% signalFiltered = shmAuditoryFiltBank(signal, outPlot)
-%
-% Returns a set of signals, bandpass filtered for the inner ear response
-% in each half-Bark critical band rate scale width, according to
-% ECMA-418-2:2025 (the Sottek Hearing Model) for an input calibrated
-% single (sound pressure) time-series signal.
-%
-% Inputs
-% ------
-% signal : vector or 2D matrix
-%          the input signal as single or two-channel audio (sound pressure)
-%          signal
-%
-% outPlot : Boolean true/false (default: false)
-%           flag indicating whether to generate a figure a frequency and phase
-%           response figure for the filter bank
-% 
-% Returns
-% -------
-% 
-% signalFiltered : 2D or 3D matrix
-%                  the filtered signals with dimensions
-%                  [time, bands(, chans)]
-%
-% Assumptions
-% -----------
-% The input signal is oriented with time on axis 1, ie, the filter
-% operation is applied along axis 1.
-% The input signal must be sampled at 48 kHz.
-%
-% Requirements
-% ------------
-% Signal Processing Toolbox
-%
-% Ownership and Quality Assurance
-% -------------------------------
-% Authors: Mike JB Lotinga (m.j.lotinga@edu.salford.ac.uk) &
-%          Matt Torjussen (matt@anv.co.uk)
-% Institution: University of Salford / ANV Measurement Systems
-%
-% Date created: 27/09/2023
-<<<<<<< HEAD
-% Date last modified: 27/06/2025
-=======
-% Date last modified: 16/05/2025
->>>>>>> 70e4d397
-% MATLAB version: 2023b
-%
-% Copyright statement: This file and code is part of work undertaken within
-% the RefMap project (www.refmap.eu), and is subject to licence as detailed
-% in the code repository
-% (https://github.com/acoustics-code-salford/refmap-psychoacoustics)
-%
-% As per the licensing information, please be aware that this code is
-% WITHOUT ANY WARRANTY; without even the implied warranty of
-% MERCHANTABILITY or FITNESS FOR A PARTICULAR PURPOSE.
-%
-% This code was developed from an original file 'SottekTonality.m' authored
-% by Matt Torjussen (14/02/2022), based on implementing ECMA-418-2:2020.
-% The original code has been reused and updated here with permission.
-%
-% Checked by:
-% Date last checked:
-%
-%% Arguments validation
-    arguments (Input)
-        signal (:, 2) double {mustBeReal}
-        outPlot {mustBeNumericOrLogical} = false
-    end
-
-%% Define constants
-
-sampleRate48k = 48e3;  % Signal sample rate prescribed to be 48kHz (to be used for resampling), Section 5.1.1 ECMA-418-2:2025
-deltaFreq0 = 81.9289;  % defined in Section 5.1.4.1 ECMA-418-2:2025
-c = 0.1618;  % critical band centre-frequency demoninator constant defined in Section 5.1.4.1 ECMA-418-2:2025
-
-dz = 0.5;
-halfBark = 0.5:dz:26.5;  % half-overlapping critical band rate scale
-bandCentreFreqs = (deltaFreq0/c)*sinh(c*halfBark);  % Section 5.1.4.1 Equation 9 ECMA-418-2:2025
-dfz = sqrt(deltaFreq0^2 + (c*bandCentreFreqs).^2);  % Section 5.1.4.1 Equation 10 ECMA-418-2:2025
-
-
-%% Signal processing
-
-% Apply auditory filter bank
-% --------------------------
-% Filter equalised signal using 53 1/2Bark ERB filters according to 
-% Section 5.1.4.2 ECMA-418-2:2025
-
-k = 5;  % filter order = 5, footnote 5 ECMA-418-2:2025
-e_i = [0, 1, 11, 11, 1];  % filter coefficients for Section 5.1.4.2 Equation 15 ECMA-418-2:2025
-
-for zBand = 53:-1:1
-    % Section 5.1.4.1 Equation 8 ECMA-418-2:2025
-    tau = (1/(2^(2*k - 1))).*nchoosek(2*k - 2, k - 1).*(1./dfz(zBand));
-    
-    d = exp(-1./(sampleRate48k.*tau)); % Section 5.1.4.1 ECMA-418-2:2025
-    
-    % Band-pass modifier Section 5.1.4.2 Equation 16/17 ECMA-418-2:2025
-    bp = exp((1i.*2.*pi.*bandCentreFreqs(zBand).*(0:k+1))./sampleRate48k);
-    
-    % Feed-backward coefficients, Section 5.1.4.2 Equation 14 ECMA-418-2:2025
-    m_a = 1:k;
-    a_m = ([1, ((-d).^m_a).*arrayfun(@(m_) nchoosek(k, m_), m_a)]).*bp(1:k+1);
-
-    % Feed-forward coefficients, Section 5.1.4.2 Equation 15 ECMA-418-2:2025
-    m_b = 0:k-1;
-    i = 1:k-1;
-    b_m = ((((1-d).^k)./sum(e_i(i+1).*(d.^i))).*(d.^m_b).*e_i).*bp(1:k);
-
-    % Recursive filter Section 5.1.4.2 Equation 13 ECMA-418-2:2025
-    % Note, the results are complex so 2x the real-valued band-pass signal
-    % is required.
-    signalFiltered(:, zBand, :) = 2*real(filter(b_m, a_m, signal));
-
-    %% Plot figures
-
-    if outPlot
-        [H, f] = freqz(b_m, a_m, 10e3, 'whole', sampleRate48k);
-        phir = angle(H);
-        phirUnwrap = unwrap(phir,[], 1);
-        phiUnwrap = phirUnwrap/pi*180;
-        % Plot frequency and phase response for filter
-        if zBand == 53
-            fig = figure;
-            tiledlayout(fig, 2, 1);
-            movegui(fig, 'center');
-            ax1 = nexttile(1);
-            ax2 = nexttile(2);
-            hold(ax1, 'on')
-            hold(ax2, 'on')
-        end
-        semilogx(ax1, f, 20*log10(abs(H)))
-        semilogx(ax2, f, phiUnwrap);
-
-        if zBand == 1
-            ax1.XLim = [20, 20e3];
-            ax1.XTick = [31.5, 63, 125, 250, 500, 1e3, 2e3, 4e3, 8e3, 16e3]; 
-            ax1.XMinorTick = "off";
-            ax1.XTickLabel = ["31.5", "63", "125", "250", "500", "1k", "2k", "4k",...
-                              "8k", "16k"];
-            ax1.XLabel.String = "Frequency, Hz";
-            ax1.YLabel.String = "\it{H}\rm, dB";
-            ax1.FontName =  'Arial';
-            ax1.FontSize = 12;
-            ax1.XGrid = 'on';
-            ax1.YGrid = 'on';
-    
-            ax2.XLim = [20, 20e3];
-            ax2.XTick = [31.5, 63, 125, 250, 500, 1e3, 2e3, 4e3, 8e3, 16e3];
-            ax2.XMinorTick = "off";
-            ax2.XTickLabel = ["31.5", "63", "125", "250", "500", "1k", "2k", "4k",...
-                              "8k", "16k"]; 
-            ax2.XLabel.String = "Frequency, Hz";
-            ax2.YLabel.String = "Phase angle \circ";
-            ax2.XGrid = 'on';
-            ax2.YGrid = 'on';
-            ax2.FontName = 'Arial';
-            ax2.FontSize = 12;
-        end
-        ax1.XScale = 'log';
-        ax2.XScale = 'log';
-        ax1.YLim = [-100, 0];
-    end
-
-
-end
-
-% end of function
+function signalFiltered = shmAuditoryFiltBank(signal, outPlot)
+% signalFiltered = shmAuditoryFiltBank(signal, outPlot)
+%
+% Returns a set of signals, bandpass filtered for the inner ear response
+% in each half-Bark critical band rate scale width, according to
+% ECMA-418-2:2025 (the Sottek Hearing Model) for an input calibrated
+% single (sound pressure) time-series signal.
+%
+% Inputs
+% ------
+% signal : vector or 2D matrix
+%          the input signal as single or two-channel audio (sound pressure)
+%          signal
+%
+% outPlot : Boolean true/false (default: false)
+%           flag indicating whether to generate a figure a frequency and phase
+%           response figure for the filter bank
+% 
+% Returns
+% -------
+% 
+% signalFiltered : 2D or 3D matrix
+%                  the filtered signals with dimensions
+%                  [time, bands(, chans)]
+%
+% Assumptions
+% -----------
+% The input signal is oriented with time on axis 1, ie, the filter
+% operation is applied along axis 1.
+% The input signal must be sampled at 48 kHz.
+%
+% Requirements
+% ------------
+% Signal Processing Toolbox
+%
+% Ownership and Quality Assurance
+% -------------------------------
+% Authors: Mike JB Lotinga (m.j.lotinga@edu.salford.ac.uk) &
+%          Matt Torjussen (matt@anv.co.uk)
+% Institution: University of Salford / ANV Measurement Systems
+%
+% Date created: 27/09/2023
+% Date last modified: 27/06/2025
+% MATLAB version: 2023b
+%
+% Copyright statement: This file and code is part of work undertaken within
+% the RefMap project (www.refmap.eu), and is subject to licence as detailed
+% in the code repository
+% (https://github.com/acoustics-code-salford/refmap-psychoacoustics)
+%
+% As per the licensing information, please be aware that this code is
+% WITHOUT ANY WARRANTY; without even the implied warranty of
+% MERCHANTABILITY or FITNESS FOR A PARTICULAR PURPOSE.
+%
+% This code was developed from an original file 'SottekTonality.m' authored
+% by Matt Torjussen (14/02/2022), based on implementing ECMA-418-2:2020.
+% The original code has been reused and updated here with permission.
+%
+% Checked by:
+% Date last checked:
+%
+%% Arguments validation
+    arguments (Input)
+        signal (:, 2) double {mustBeReal}
+        outPlot {mustBeNumericOrLogical} = false
+    end
+
+%% Define constants
+
+sampleRate48k = 48e3;  % Signal sample rate prescribed to be 48kHz (to be used for resampling), Section 5.1.1 ECMA-418-2:2025
+deltaFreq0 = 81.9289;  % defined in Section 5.1.4.1 ECMA-418-2:2025
+c = 0.1618;  % critical band centre-frequency demoninator constant defined in Section 5.1.4.1 ECMA-418-2:2025
+
+dz = 0.5;
+halfBark = 0.5:dz:26.5;  % half-overlapping critical band rate scale
+bandCentreFreqs = (deltaFreq0/c)*sinh(c*halfBark);  % Section 5.1.4.1 Equation 9 ECMA-418-2:2025
+dfz = sqrt(deltaFreq0^2 + (c*bandCentreFreqs).^2);  % Section 5.1.4.1 Equation 10 ECMA-418-2:2025
+
+
+%% Signal processing
+
+% Apply auditory filter bank
+% --------------------------
+% Filter equalised signal using 53 1/2Bark ERB filters according to 
+% Section 5.1.4.2 ECMA-418-2:2025
+
+k = 5;  % filter order = 5, footnote 5 ECMA-418-2:2025
+e_i = [0, 1, 11, 11, 1];  % filter coefficients for Section 5.1.4.2 Equation 15 ECMA-418-2:2025
+
+for zBand = 53:-1:1
+    % Section 5.1.4.1 Equation 8 ECMA-418-2:2025
+    tau = (1/(2^(2*k - 1))).*nchoosek(2*k - 2, k - 1).*(1./dfz(zBand));
+    
+    d = exp(-1./(sampleRate48k.*tau)); % Section 5.1.4.1 ECMA-418-2:2025
+    
+    % Band-pass modifier Section 5.1.4.2 Equation 16/17 ECMA-418-2:2025
+    bp = exp((1i.*2.*pi.*bandCentreFreqs(zBand).*(0:k+1))./sampleRate48k);
+    
+    % Feed-backward coefficients, Section 5.1.4.2 Equation 14 ECMA-418-2:2025
+    m_a = 1:k;
+    a_m = ([1, ((-d).^m_a).*arrayfun(@(m_) nchoosek(k, m_), m_a)]).*bp(1:k+1);
+
+    % Feed-forward coefficients, Section 5.1.4.2 Equation 15 ECMA-418-2:2025
+    m_b = 0:k-1;
+    i = 1:k-1;
+    b_m = ((((1-d).^k)./sum(e_i(i+1).*(d.^i))).*(d.^m_b).*e_i).*bp(1:k);
+
+    % Recursive filter Section 5.1.4.2 Equation 13 ECMA-418-2:2025
+    % Note, the results are complex so 2x the real-valued band-pass signal
+    % is required.
+    signalFiltered(:, zBand, :) = 2*real(filter(b_m, a_m, signal));
+
+    %% Plot figures
+
+    if outPlot
+        [H, f] = freqz(b_m, a_m, 10e3, 'whole', sampleRate48k);
+        phir = angle(H);
+        phirUnwrap = unwrap(phir,[], 1);
+        phiUnwrap = phirUnwrap/pi*180;
+        % Plot frequency and phase response for filter
+        if zBand == 53
+            fig = figure;
+            tiledlayout(fig, 2, 1);
+            movegui(fig, 'center');
+            ax1 = nexttile(1);
+            ax2 = nexttile(2);
+            hold(ax1, 'on')
+            hold(ax2, 'on')
+        end
+        semilogx(ax1, f, 20*log10(abs(H)))
+        semilogx(ax2, f, phiUnwrap);
+
+        if zBand == 1
+            ax1.XLim = [20, 20e3];
+            ax1.XTick = [31.5, 63, 125, 250, 500, 1e3, 2e3, 4e3, 8e3, 16e3]; 
+            ax1.XMinorTick = "off";
+            ax1.XTickLabel = ["31.5", "63", "125", "250", "500", "1k", "2k", "4k",...
+                              "8k", "16k"];
+            ax1.XLabel.String = "Frequency, Hz";
+            ax1.YLabel.String = "\it{H}\rm, dB";
+            ax1.FontName =  'Arial';
+            ax1.FontSize = 12;
+            ax1.XGrid = 'on';
+            ax1.YGrid = 'on';
+    
+            ax2.XLim = [20, 20e3];
+            ax2.XTick = [31.5, 63, 125, 250, 500, 1e3, 2e3, 4e3, 8e3, 16e3];
+            ax2.XMinorTick = "off";
+            ax2.XTickLabel = ["31.5", "63", "125", "250", "500", "1k", "2k", "4k",...
+                              "8k", "16k"]; 
+            ax2.XLabel.String = "Frequency, Hz";
+            ax2.YLabel.String = "Phase angle \circ";
+            ax2.XGrid = 'on';
+            ax2.YGrid = 'on';
+            ax2.FontName = 'Arial';
+            ax2.FontSize = 12;
+        end
+        ax1.XScale = 'log';
+        ax2.XScale = 'log';
+        ax1.YLim = [-100, 0];
+    end
+
+
+end
+
+% end of function